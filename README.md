# SportsActionRecognition [WIP ⚠️]
A modular ML pipeline for analyzing soccer technical events from video clips. This system uses computer vision to estimate the accuracy of technical events, determining whether a ball is successfuly delivered to a teammate.

## Project Overview
This pipeline analyzes 10-second video clips of soccer events (passes, crosses, long balls) and predicts whether the event was successful or not. The system:
1. Uses XML metadata to extract event information
2. Downloads clips from S3 storage
3. Processes video data using PyTorch
4. Trains a 3D CNN model to classify events
5. Provides inference capabilities for new clips

## Project Structure

```
soccer-event-analysis/
├── config/
│   └── config.yaml         # Main configuration file
├── data/
│   ├── raw/                # Downloaded clips
│   ├── processed/          # Preprocessed data
│   └── metadata/           # Extracted XML metadata
├── src/
│   ├── data/               # Data handling modules
│   ├── models/             # Model architectures
│   ├── utils/              # Utility functions
│   ├── trainers/           # Training logic
│   └── pipelines/          # Full pipelines
├── checkpoints/            # Saved model weights
├── logs/                   # Training logs and visualizations
├── main.py                 # Main entry point
└── README.md               # Documentation
```

## Installation

### Prerequisites

- Python 3.8 or higher
- PyTorch 1.9 or higher
- CUDA-compatible GPU (recommended)

### Setup

1. Clone the repository:
   ```
   git clone https://github.com/yourusername/soccer-event-analysis.git
   cd soccer-event-analysis
   ```

2. Create a virtual environment:
   ```
   python -m venv venv
   source venv/bin/activate  # On Windows: venv\Scripts\activate
   ```

3. Install dependencies:
   ```
   pip install -r requirements.txt
   ```

4. Set up AWS credentials for S3 access:
   ```
   export AWS_ACCESS_KEY_ID=your_access_key
   export AWS_SECRET_ACCESS_KEY=your_secret_key
   ```

## Configuration

Modify `config/config.yaml` to customize the pipeline:
<<<<<<< HEAD

- **Data Configuration**: Specify match ID, S3 bucket, and event filters
=======
- **Data Configuration**: Specify container ID, S3 bucket, and event filters
>>>>>>> f8eb700f
- **Model Configuration**: Choose model type, architecture, and hyperparameters
- **Training Configuration**: Set batch size, learning rate, and training epochs
- **Logging Configuration**: Configure checkpointing and logging behavior

## Usage

### Training a Model

```bash
python main.py train --config config/config.yaml
```

This will:
1. Download XML metadata and video clips from S3
2. Create train/validation/test splits
3. Train the model with the specified configuration
4. Save checkpoints and training metrics
5. Generate visualizations of the training process

### Making Predictions

```bash
python main.py predict --model checkpoints/best_model.pt --video path/to/video.mp4
```

For batch prediction on a directory of videos:

```bash
python main.py predict --model checkpoints/best_model.pt --video path/to/video_directory
```

## Model Architecture

The system provides two model architectures:

1. **VideoCNN**: A 3D CNN model that processes spatial and temporal information using 3D convolutions
2. **SimplerVideoCNN**: A hybrid model that uses a 2D CNN for spatial features and LSTM for temporal modeling

Both models use a pretrained ResNet backbone for feature extraction.

## Data Pipeline

The system processes data in the following stages:

1. **XML Parsing**: Extract event data and labels from XML files
2. **Clip Download**: Download video clips from S3 storage
3. **Preprocessing**: Extract frames, resize, and apply augmentations
4. **Dataset Creation**: Create PyTorch datasets and dataloaders
5. **Training/Inference**: Feed data to models for training or prediction

## Extending the System

### Adding New Model Architectures

1. Create a new model class in `src/models/` that inherits from `BaseModel`
2. Implement the forward method and any model-specific methods
3. Update `config.yaml` to include the new model type
4. Add the model to the model initialization in the training and inference pipelines

### Adding New Data Sources

1. Extend the data loading functionality in `src/data/data_loader.py`
2. Implement custom parsing for the new data format
3. Update the dataset classes to handle the new data format

## License

This project is licensed under the MIT License - see the LICENSE file for details.

## Acknowledgments

- This project uses the XSEED XML format for soccer event data
- The video processing pipeline is built on FFmpeg<|MERGE_RESOLUTION|>--- conflicted
+++ resolved
@@ -67,12 +67,7 @@
 ## Configuration
 
 Modify `config/config.yaml` to customize the pipeline:
-<<<<<<< HEAD
-
-- **Data Configuration**: Specify match ID, S3 bucket, and event filters
-=======
 - **Data Configuration**: Specify container ID, S3 bucket, and event filters
->>>>>>> f8eb700f
 - **Model Configuration**: Choose model type, architecture, and hyperparameters
 - **Training Configuration**: Set batch size, learning rate, and training epochs
 - **Logging Configuration**: Configure checkpointing and logging behavior
